/*
 * Copyright 2012 The Netty Project
 *
 * The Netty Project licenses this file to you under the Apache License,
 * version 2.0 (the "License"); you may not use this file except in compliance
 * with the License. You may obtain a copy of the License at:
 *
 *   http://www.apache.org/licenses/LICENSE-2.0
 *
 * Unless required by applicable law or agreed to in writing, software
 * distributed under the License is distributed on an "AS IS" BASIS, WITHOUT
 * WARRANTIES OR CONDITIONS OF ANY KIND, either express or implied. See the
 * License for the specific language governing permissions and limitations
 * under the License.
 */

package io.netty.buffer;


import static io.netty.util.internal.ObjectUtil.checkPositiveOrZero;

import io.netty.buffer.PoolArena.SizeClass;
import io.netty.util.Recycler;
import io.netty.util.Recycler.Handle;
import io.netty.util.internal.MathUtil;
import io.netty.util.internal.PlatformDependent;
import io.netty.util.internal.logging.InternalLogger;
import io.netty.util.internal.logging.InternalLoggerFactory;

import java.nio.ByteBuffer;
import java.util.Queue;
import java.util.concurrent.atomic.AtomicBoolean;

/**
 * Acts a Thread cache for allocations. This implementation is moduled after
 * <a href="http://people.freebsd.org/~jasone/jemalloc/bsdcan2006/jemalloc.pdf">jemalloc</a> and the descripted
 * technics of
 * <a href="https://www.facebook.com/notes/facebook-engineering/scalable-memory-allocation-using-jemalloc/480222803919">
 * Scalable memory allocation using jemalloc</a>.
 *
 * NioEventLoop在为数据分配存放的内存时, 会首先尝试从线程本地缓存中去申请, 只有当本地缓存中申请失败, 才会考虑从全局内存中申请,
 * 本地缓存的管理者就是PoolThreadCache对象。 Netty自己实现了类似LocalThread的类来充当线程缓存: PoolThreadLocalCache。
 *
 * 由构造函数可以看出directArena与PoolThreadCache绑定了, 同时PoolThreadCache也与某个NioEventLoop对应的线程绑定的,
 * 所以该NioEventLoop线程都与唯一的directArena(&heapArena)绑定着, 这样相对减轻了线程间申请内存导致互斥的发生
 *
 */
final class PoolThreadCache {

    private static final InternalLogger logger = InternalLoggerFactory.getInstance(PoolThreadCache.class);

    final PoolArena<byte[]> heapArena;
    final PoolArena<ByteBuffer> directArena;

    /**
     *  Hold the caches for the different size classes, which are tiny, small and normal.
     */

    /**
     * tiny内存缓存的个数。默认为512
     */
    private final MemoryRegionCache<byte[]>[] tinySubPageHeapCaches;
    /**
     * small内存缓存的个数,默认为256个
     */
    private final MemoryRegionCache<byte[]>[] smallSubPageHeapCaches;
    private final MemoryRegionCache<ByteBuffer>[] tinySubPageDirectCaches;
    private final MemoryRegionCache<ByteBuffer>[] smallSubPageDirectCaches;
    /**
     * normalCacheSize缓存的个数，默认为64
     */
    private final MemoryRegionCache<byte[]>[] normalHeapCaches;
    private final MemoryRegionCache<ByteBuffer>[] normalDirectCaches;

    /**
     * Used for bitshifting when calculate the index of normal caches later
     */
    private final int numShiftsNormalDirect;
    private final int numShiftsNormalHeap;
    private final int freeSweepAllocationThreshold;
    private final AtomicBoolean freed = new AtomicBoolean();

    /**
     * 在本地线程每分配freeSweepAllocationThreshold 次内存后，检测一下是否需要释放内存
     */
    private int allocations;

    // TODO: Test if adding padding helps under contention
    //private long pad0, pad1, pad2, pad3, pad4, pad5, pad6, pad7;

    PoolThreadCache(PoolArena<byte[]> heapArena, PoolArena<ByteBuffer> directArena,
                    int tinyCacheSize, int smallCacheSize, int normalCacheSize,
                    int maxCachedBufferCapacity, int freeSweepAllocationThreshold) {
        checkPositiveOrZero(maxCachedBufferCapacity, "maxCachedBufferCapacity");
        this.freeSweepAllocationThreshold = freeSweepAllocationThreshold;
        this.heapArena = heapArena;
        this.directArena = directArena;
        if (directArena != null) {
            // tiny块个数:32 计算方式:512 >>> 4(tiny块size为512)
            tinySubPageDirectCaches = createSubPageCaches(
                    tinyCacheSize, PoolArena.numTinySubpagePools, SizeClass.Tiny);
            // small块个数:4 计算方式:small块的个数有pageSize来决定，它的计算公式是：pageShifts - 9(small块size为256)
            smallSubPageDirectCaches = createSubPageCaches(
                    smallCacheSize, directArena.numSmallSubpagePools, SizeClass.Small);

            numShiftsNormalDirect = log2(directArena.pageSize);
            normalDirectCaches = createNormalCaches(
                    normalCacheSize, maxCachedBufferCapacity, directArena);

            // 每次将Arena分配给PoolThreadCache，numThreadCaches都会加一
            directArena.numThreadCaches.getAndIncrement();
        } else {
            // No directArea is configured so just null out all caches
            tinySubPageDirectCaches = null;
            smallSubPageDirectCaches = null;
            normalDirectCaches = null;
            numShiftsNormalDirect = -1;
        }
        if (heapArena != null) {
            // Create the caches for the heap allocations
            tinySubPageHeapCaches = createSubPageCaches(
                    tinyCacheSize, PoolArena.numTinySubpagePools, SizeClass.Tiny);
            smallSubPageHeapCaches = createSubPageCaches(
                    smallCacheSize, heapArena.numSmallSubpagePools, SizeClass.Small);

            numShiftsNormalHeap = log2(heapArena.pageSize);
            normalHeapCaches = createNormalCaches(
                    normalCacheSize, maxCachedBufferCapacity, heapArena);

            heapArena.numThreadCaches.getAndIncrement();
        } else {
            // No heapArea is configured so just null out all caches
            tinySubPageHeapCaches = null;
            smallSubPageHeapCaches = null;
            normalHeapCaches = null;
            numShiftsNormalHeap = -1;
        }

        // Only check if there are caches in use.
        if ((tinySubPageDirectCaches != null || smallSubPageDirectCaches != null || normalDirectCaches != null
                || tinySubPageHeapCaches != null || smallSubPageHeapCaches != null || normalHeapCaches != null)
                && freeSweepAllocationThreshold < 1) {
            throw new IllegalArgumentException("freeSweepAllocationThreshold: "
                    + freeSweepAllocationThreshold + " (expected: > 0)");
        }
    }

    private static <T> MemoryRegionCache<T>[] createSubPageCaches(
            int cacheSize, int numCaches, SizeClass sizeClass) {
        if (cacheSize > 0 && numCaches > 0) {
            @SuppressWarnings("unchecked")
            MemoryRegionCache<T>[] cache = new MemoryRegionCache[numCaches];
            for (int i = 0; i < cache.length; i++) {
                // TODO: maybe use cacheSize / cache.length
                cache[i] = new SubPageMemoryRegionCache<>(cacheSize, sizeClass);
            }
            return cache;
        } else {
            return null;
        }
    }

    private static <T> MemoryRegionCache<T>[] createNormalCaches(
            int cacheSize, int maxCachedBufferCapacity, PoolArena<T> area) {
        if (cacheSize > 0 && maxCachedBufferCapacity > 0) {
            // 默认32k
            int max = Math.min(area.chunkSize, maxCachedBufferCapacity);
            // normalHeapCaches 数组中的元素的大小，是以2的幂倍pageSize递增的
            int arraySize = Math.max(1, log2(max / area.pageSize) + 1);

            @SuppressWarnings("unchecked")
            MemoryRegionCache<T>[] cache = new MemoryRegionCache[arraySize];
            for (int i = 0; i < cache.length; i++) {
<<<<<<< HEAD
                cache[i] = new NormalMemoryRegionCache<>(cacheSize);
=======
                cache[i] = new NormalMemoryRegionCache<T>(cacheSize);
                cache[i] = new NormalMemoryRegionCache<T>(cacheSize);
>>>>>>> 7417be15
            }
            return cache;
        } else {
            return null;
        }
    }

    private static int log2(int val) {
        int res = 0;
        while (val > 1) {
            val >>= 1;
            res++;
        }
        return res;
    }

    /**
     * Try to allocate a tiny buffer out of the cache. Returns {@code true} if successful {@code false} otherwise
     */
    boolean allocateTiny(PoolArena<?> area, PooledByteBuf<?> buf, int reqCapacity, int normCapacity) {
        return allocate(cacheForTiny(area, normCapacity), buf, reqCapacity);
    }

    /**
     * Try to allocate a small buffer out of the cache. Returns {@code true} if successful {@code false} otherwise
     */
    boolean allocateSmall(PoolArena<?> area, PooledByteBuf<?> buf, int reqCapacity, int normCapacity) {
        return allocate(cacheForSmall(area, normCapacity), buf, reqCapacity);
    }

    /**
     * Try to allocate a small buffer out of the cache. Returns {@code true} if successful {@code false} otherwise
     */
    boolean allocateNormal(PoolArena<?> area, PooledByteBuf<?> buf, int reqCapacity, int normCapacity) {
        return allocate(cacheForNormal(area, normCapacity), buf, reqCapacity);
    }

    @SuppressWarnings({ "unchecked", "rawtypes" })
    private boolean allocate(MemoryRegionCache<?> cache, PooledByteBuf buf, int reqCapacity) {
        if (cache == null) {
            // no cache found so just return false here
            // 若没有该级别的缓存块，则直接退出
            return false;
        }
        // 若缓存有该级别的缓存块, 则将该缓存块分配出去
        boolean allocated = cache.allocate(buf, reqCapacity);
        // 判断从PoolThreadCache缓存中成功分配内存的次数是否达到阈值（8192）
        if (++ allocations >= freeSweepAllocationThreshold) {
            allocations = 0;
            // 达到阈值，尝试释放分配率很低的缓存块，以免内存泄漏
            trim();
        }
        return allocated;
    }

    /**
     * Add {@link PoolChunk} and {@code handle} to the cache if there is enough room.
     * Returns {@code true} if it fit into the cache {@code false} otherwise.
     *
     * 当一个ByteBuf不再使用，arena会尝试调用add方法进行缓存
     */
    @SuppressWarnings({ "unchecked", "rawtypes" })
    boolean add(PoolArena<?> area, PoolChunk chunk, ByteBuffer nioBuffer,
                long handle, int normCapacity, SizeClass sizeClass) {
        // 在数组中找到符合的MemoryRegionCache
        MemoryRegionCache<?> cache = cache(area, normCapacity, sizeClass);
        if (cache == null) {
            return false;
        }
        return cache.add(chunk, nioBuffer, handle);
    }

    private MemoryRegionCache<?> cache(PoolArena<?> area, int normCapacity, SizeClass sizeClass) {
        switch (sizeClass) {
        case Normal:
            return cacheForNormal(area, normCapacity);
        case Small:
            return cacheForSmall(area, normCapacity);
        case Tiny:
            // tinyIdx = normCapacity >>> 4 ，即16b的索引为1
            return cacheForTiny(area, normCapacity);
        default:
            throw new Error();
        }
    }

    /// TODO: In the future when we move to Java9+ we should use java.lang.ref.Cleaner.
    @Override
    protected void finalize() throws Throwable {
        try {
            super.finalize();
        } finally {
            free(true);
        }
    }

    /**
     *  Should be called if the Thread that uses this cache is about to exist to release resources out of the cache
     */
    void free(boolean finalizer) {
        // As free() may be called either by the finalizer or by FastThreadLocal.onRemoval(...) we need to ensure
        // we only call this one time.
        // 遍历Cache数组
        if (freed.compareAndSet(false, true)) {
            int numFreed = free(tinySubPageDirectCaches, finalizer) +
                    free(smallSubPageDirectCaches, finalizer) +
                    free(normalDirectCaches, finalizer) +
                    free(tinySubPageHeapCaches, finalizer) +
                    free(smallSubPageHeapCaches, finalizer) +
                    free(normalHeapCaches, finalizer);

            if (numFreed > 0 && logger.isDebugEnabled()) {
                logger.debug("Freed {} thread-local buffer(s) from thread: {}", numFreed,
                        Thread.currentThread().getName());
            }

            if (directArena != null) {
                directArena.numThreadCaches.getAndDecrement();
            }

            if (heapArena != null) {
                heapArena.numThreadCaches.getAndDecrement();
            }
        }
    }

    private static int free(MemoryRegionCache<?>[] caches, boolean finalizer) {
        if (caches == null) {
            return 0;
        }

        int numFreed = 0;
        for (MemoryRegionCache<?> c: caches) {
            // 对每一个MemoryRegionCache执行free()
            numFreed += free(c, finalizer);
        }
        return numFreed;
    }

    private static int free(MemoryRegionCache<?> cache, boolean finalizer) {
        if (cache == null) {
            return 0;
        }
        return cache.free(finalizer);
    }

    /**
     * 分别检查tiny、small、normal类型缓存块, 并轮询其中每一级别缓存块, 调用MemoryRegionCache.trim()检查是否需要释放
     */
    void trim() {
        trim(tinySubPageDirectCaches);
        trim(smallSubPageDirectCaches);
        trim(normalDirectCaches);
        trim(tinySubPageHeapCaches);
        trim(smallSubPageHeapCaches);
        trim(normalHeapCaches);
    }

    private static void trim(MemoryRegionCache<?>[] caches) {
        if (caches == null) {
            return;
        }
        for (MemoryRegionCache<?> c: caches) {
            trim(c);
        }
    }

    private static void trim(MemoryRegionCache<?> cache) {
        if (cache == null) {
            return;
        }
        cache.trim();
    }

    private MemoryRegionCache<?> cacheForTiny(PoolArena<?> area, int normCapacity) {
        int idx = PoolArena.tinyIdx(normCapacity);
        if (area.isDirect()) {
            return cache(tinySubPageDirectCaches, idx);
        }
        return cache(tinySubPageHeapCaches, idx);
    }

    private MemoryRegionCache<?> cacheForSmall(PoolArena<?> area, int normCapacity) {
        int idx = PoolArena.smallIdx(normCapacity);
        if (area.isDirect()) {
            return cache(smallSubPageDirectCaches, idx);
        }
        return cache(smallSubPageHeapCaches, idx);
    }

    private MemoryRegionCache<?> cacheForNormal(PoolArena<?> area, int normCapacity) {
        if (area.isDirect()) {
            int idx = log2(normCapacity >> numShiftsNormalDirect);
            return cache(normalDirectCaches, idx);
        }
        int idx = log2(normCapacity >> numShiftsNormalHeap);
        return cache(normalHeapCaches, idx);
    }

    private static <T> MemoryRegionCache<T> cache(MemoryRegionCache<T>[] cache, int idx) {
        if (cache == null || idx > cache.length - 1) {
            return null;
        }
        return cache[idx];
    }

    /**
     * Cache used for buffers which are backed by TINY or SMALL size.
     */
    private static final class SubPageMemoryRegionCache<T> extends MemoryRegionCache<T> {
        SubPageMemoryRegionCache(int size, SizeClass sizeClass) {
            super(size, sizeClass);
        }

        @Override
        protected void initBuf(
                PoolChunk<T> chunk, ByteBuffer nioBuffer, long handle, PooledByteBuf<T> buf, int reqCapacity) {
            chunk.initBufWithSubpage(buf, nioBuffer, handle, reqCapacity);
        }
    }

    /**
     * Cache used for buffers which are backed by NORMAL size.
     */
    private static final class NormalMemoryRegionCache<T> extends MemoryRegionCache<T> {
        NormalMemoryRegionCache(int size) {
            super(size, SizeClass.Normal);
        }

        @Override
        protected void initBuf(
                PoolChunk<T> chunk, ByteBuffer nioBuffer, long handle, PooledByteBuf<T> buf, int reqCapacity) {
            chunk.initBuf(buf, nioBuffer, handle, reqCapacity);
        }
    }

    /**
     * MemoryRegionCache内部实现是一个队列，当PoolThreadCache获取到对应类型的MemoryRegionCache(tiny/small/normal)进行分配的时候
     * 会从队列中Poll一个元素，既Entry(Entry与一个Chunk关联)，那么从队列中获取成功之后就可以直接使用其分配。
     * 在释放的时候会将该Chunk加入到该队列中，下次就可以从队列中使用
     * @param <T>
     */
    private abstract static class MemoryRegionCache<T> {
        /**
         * 队列长度
         */
        private final int size;
        /**
         * 队列
         */
        private final Queue<Entry<T>> queue;
        /**
         * Tiny/Small/Normal
         */
        private final SizeClass sizeClass;
        /**
         * 分配次数
         */
        private int allocations;

        MemoryRegionCache(int size, SizeClass sizeClass) {
            this.size = MathUtil.safeFindNextPositivePowerOfTwo(size);
            /**
             * 在构造方法中主要是对成员变量进行初始化，这里使用了一个MPSC(Multiple Producer Single Consumer)队列即多个生产者单一消费者队列，
             * 之所以使用这种类型的队列是因为:ByteBuf的分配和释放可能在不同的线程中，这里的多生产者即多个不同的释放线程，
             * 这样才能保证多个释放线程同时释放ByteBuf时所占空间正确添加到队列中！
             */
            queue = PlatformDependent.newFixedMpscQueue(this.size);
            this.sizeClass = sizeClass;
        }

        /**
         * Init the {@link PooledByteBuf} using the provided chunk and handle with the capacity restrictions.
         */
        protected abstract void initBuf(PoolChunk<T> chunk, ByteBuffer nioBuffer, long handle,
                                        PooledByteBuf<T> buf, int reqCapacity);

        /**
         * Add to cache if not already full.
         */
        @SuppressWarnings("unchecked")
        public final boolean add(PoolChunk<T> chunk, ByteBuffer nioBuffer, long handle) {
            Entry<T> entry = newEntry(chunk, nioBuffer, handle);
            // 将entry放入队列中，当超过8时会失败
            boolean queued = queue.offer(entry);
            if (!queued) {
                // 队列已满不缓存
                // 立即回收entry对象进行下一次分配
                // If it was not possible to cache the chunk, immediately recycle the entry
                entry.recycle();
            }

            return queued;
        }

        /**
         * Allocate something out of the cache if possible and remove the entry from the cache.
         */
        public final boolean allocate(PooledByteBuf<T> buf, int reqCapacity) {
            // 从队列头部取出
            Entry<T> entry = queue.poll();
            if (entry == null) {
                return false;
            }

            // 在之前ByteBuf同样的内存位置分配一个新的`ByteBuf`对象
            initBuf(entry.chunk, entry.nioBuffer, entry.handle, buf, reqCapacity);
            // entry对象回收利用
            entry.recycle();

            // allocations is not thread-safe which is fine as this is only called from the same thread all time.
            ++ allocations;
            return true;
        }

        /**
         * Clear out this cache and free up all previous cached {@link PoolChunk}s and {@code handle}s.
         */
        public final int free(boolean finalizer) {
            return free(Integer.MAX_VALUE, finalizer);
        }

        private int free(int max, boolean finalizer) {
            int numFreed = 0;
            for (; numFreed < max; numFreed++) {
                Entry<T> entry = queue.poll();
                if (entry != null) {
                    freeEntry(entry, finalizer);
                } else {
                    // all cleared
                    // 队列中所有节点都被释放
                    return numFreed;
                }
            }
            return numFreed;
        }

        /**
         * Free up cached {@link PoolChunk}s if not allocated frequently enough.
         */
        public final void trim() {
            // 如果长时间没有分配，则应该释放这一部分空间，防止内存占据过多
            int free = size - allocations;
            allocations = 0;

            // We not even allocated all the number that are
            if (free > 0) {
                free(free, false);
            }
        }

        @SuppressWarnings({ "unchecked", "rawtypes" })
        private  void freeEntry(Entry entry, boolean finalizer) {
            PoolChunk chunk = entry.chunk;
            long handle = entry.handle;
            ByteBuffer nioBuffer = entry.nioBuffer;

            if (!finalizer) {
                // recycle now so PoolChunk can be GC'ed. This will only be done if this is not freed because of
                // a finalizer.
                // 回收entry对象
                entry.recycle();
            }

            // 释放实际的内存空间
            chunk.arena.freeChunk(chunk, handle, sizeClass, nioBuffer, finalizer);
        }

        static final class Entry<T> {
            /**
             * 回收该对象
             */
            final Handle<Entry<?>> recyclerHandle;
            /**
             * ByteBuf之前分配所属的Chunk
             */
            PoolChunk<T> chunk;
            ByteBuffer nioBuffer;
            /**
             * ByteBuf之前分配所属的Chunk
             */
            long handle = -1;

            Entry(Handle<Entry<?>> recyclerHandle) {
                this.recyclerHandle = recyclerHandle;
            }

            void recycle() {
                chunk = null;
                nioBuffer = null;
                handle = -1;
                recyclerHandle.recycle(this);
            }
        }

        @SuppressWarnings("rawtypes")
        private static Entry newEntry(PoolChunk<?> chunk, ByteBuffer nioBuffer, long handle) {
            // 从池中取出Entry对象
            Entry entry = RECYCLER.get();
            entry.chunk = chunk;
            entry.nioBuffer = nioBuffer;
            entry.handle = handle;
            return entry;
        }

        @SuppressWarnings("rawtypes")
        private static final Recycler<Entry> RECYCLER = new Recycler<Entry>() {
            @SuppressWarnings("unchecked")
            @Override
            protected Entry newObject(Handle<Entry> handle) {
                return new Entry(handle);
            }
        };
    }
}<|MERGE_RESOLUTION|>--- conflicted
+++ resolved
@@ -152,7 +152,7 @@
             MemoryRegionCache<T>[] cache = new MemoryRegionCache[numCaches];
             for (int i = 0; i < cache.length; i++) {
                 // TODO: maybe use cacheSize / cache.length
-                cache[i] = new SubPageMemoryRegionCache<>(cacheSize, sizeClass);
+                cache[i] = new SubPageMemoryRegionCache<T>(cacheSize, sizeClass);
             }
             return cache;
         } else {
@@ -171,12 +171,7 @@
             @SuppressWarnings("unchecked")
             MemoryRegionCache<T>[] cache = new MemoryRegionCache[arraySize];
             for (int i = 0; i < cache.length; i++) {
-<<<<<<< HEAD
-                cache[i] = new NormalMemoryRegionCache<>(cacheSize);
-=======
                 cache[i] = new NormalMemoryRegionCache<T>(cacheSize);
-                cache[i] = new NormalMemoryRegionCache<T>(cacheSize);
->>>>>>> 7417be15
             }
             return cache;
         } else {
