/*
 * Copyright 2012 The Netty Project
 *
 * The Netty Project licenses this file to you under the Apache License,
 * version 2.0 (the "License"); you may not use this file except in compliance
 * with the License. You may obtain a copy of the License at:
 *
 *   http://www.apache.org/licenses/LICENSE-2.0
 *
 * Unless required by applicable law or agreed to in writing, software
 * distributed under the License is distributed on an "AS IS" BASIS, WITHOUT
 * WARRANTIES OR CONDITIONS OF ANY KIND, either express or implied. See the
 * License for the specific language governing permissions and limitations
 * under the License.
 */
package io.netty.handler.codec;

import static io.netty.util.internal.ObjectUtil.checkPositive;

import io.netty.buffer.ByteBuf;
import io.netty.buffer.ByteBufAllocator;
import io.netty.buffer.CompositeByteBuf;
import io.netty.buffer.Unpooled;
import io.netty.channel.ChannelConfig;
import io.netty.channel.ChannelHandlerContext;
import io.netty.channel.ChannelInboundHandlerAdapter;
import io.netty.channel.socket.ChannelInputShutdownEvent;
import io.netty.util.internal.StringUtil;

import java.util.List;

/**
 * {@link ChannelInboundHandlerAdapter} which decodes bytes in a stream-like fashion from one {@link ByteBuf} to an
 * other Message type.
 * <p>
 * For example here is an implementation which reads all readable bytes from
 * the input {@link ByteBuf} and create a new {@link ByteBuf}.
 *
 * <pre>
 *     public class SquareDecoder extends {@link ByteToMessageDecoder} {
 *         {@code @Override}
 *         public void decode({@link ChannelHandlerContext} ctx, {@link ByteBuf} in, List&lt;Object&gt; out)
 *                 throws {@link Exception} {
 *             out.add(in.readBytes(in.readableBytes()));
 *         }
 *     }
 * </pre>
 *
 * <h3>Frame detection</h3>
 * <p>
 * Generally frame detection should be handled earlier in the pipeline by adding a
 * {@link DelimiterBasedFrameDecoder}, {@link FixedLengthFrameDecoder}, {@link LengthFieldBasedFrameDecoder},
 * or {@link LineBasedFrameDecoder}.
 * <p>
 * If a custom frame decoder is required, then one needs to be careful when implementing
 * one with {@link ByteToMessageDecoder}. Ensure there are enough bytes in the buffer for a
 * complete frame by checking {@link ByteBuf#readableBytes()}. If there are not enough bytes
 * for a complete frame, return without modifying the reader index to allow more bytes to arrive.
 * <p>
 * To check for complete frames without modifying the reader index, use methods like {@link ByteBuf#getInt(int)}.
 * One <strong>MUST</strong> use the reader index when using methods like {@link ByteBuf#getInt(int)}.
 * For example calling <tt>in.getInt(0)</tt> is assuming the frame starts at the beginning of the buffer, which
 * is not always the case. Use <tt>in.getInt(in.readerIndex())</tt> instead.
 * <h3>Pitfalls</h3>
 * <p>
 * Be aware that sub-classes of {@link ByteToMessageDecoder} <strong>MUST NOT</strong>
 * annotated with {@link @Sharable}.
 * <p>
 * Some methods such as {@link ByteBuf#readBytes(int)} will cause a memory leak if the returned buffer
 * is not released or added to the <tt>out</tt> {@link List}. Use derived buffers like {@link ByteBuf#readSlice(int)}
 * to avoid leaking memory.
 * 继承ChannelInboundHandlerAdapter，处理入站事件
 */
public abstract class ByteToMessageDecoder extends ChannelInboundHandlerAdapter {

    /**
     * Cumulate {@link ByteBuf}s by merge them into one {@link ByteBuf}'s, using memory copies.
     */
    public static final Cumulator MERGE_CUMULATOR = new Cumulator() {
        @Override
        public ByteBuf cumulate(ByteBufAllocator alloc, ByteBuf cumulation, ByteBuf in) {
            try {
                final ByteBuf buffer;
                // 空间不足或有被引用或只读时，需要扩展（通过替换它）
                if (cumulation.writerIndex() > cumulation.maxCapacity() - in.readableBytes()
                        || cumulation.refCnt() > 1 || cumulation.isReadOnly()) {
                    // Expand cumulation (by replace it) when either there is not more room in the buffer
                    // or if the refCnt is greater then 1 which may happen when the user use slice().retain() or
                    // duplicate().retain() or if its read-only.
                    //
                    // See:
                    // - https://github.com/netty/netty/issues/2327
                    // - https://github.com/netty/netty/issues/1764
                    // 扩展缓冲区
                    buffer = expandCumulation(alloc, cumulation, in.readableBytes());
                } else {
                    buffer = cumulation;
                }
                // 写入本次的消息
                buffer.writeBytes(in);
                return buffer;
            } finally {
                // We must release in in all cases as otherwise it may produce a leak if writeBytes(...) throw
                // for whatever release (for example because of OutOfMemoryError)
                // 写入后释放
                in.release();
            }
        }
    };

    /**
     * Cumulate {@link ByteBuf}s by add them to a {@link CompositeByteBuf} and so do no memory copy whenever possible.
     * Be aware that {@link CompositeByteBuf} use a more complex indexing implementation so depending on your use-case
     * and the decoder implementation this may be slower then just use the {@link #MERGE_CUMULATOR}.
     */
    public static final Cumulator COMPOSITE_CUMULATOR = new Cumulator() {
        @Override
        public ByteBuf cumulate(ByteBufAllocator alloc, ByteBuf cumulation, ByteBuf in) {
            ByteBuf buffer;
            try {
                if (cumulation.refCnt() > 1) {
                    // Expand cumulation (by replace it) when the refCnt is greater then 1 which may happen when the
                    // user use slice().retain() or duplicate().retain().
                    //
                    // See:
                    // - https://github.com/netty/netty/issues/2327
                    // - https://github.com/netty/netty/issues/1764
                    buffer = expandCumulation(alloc, cumulation, in.readableBytes());
                    buffer.writeBytes(in);
                } else {
                    CompositeByteBuf composite;
                    if (cumulation instanceof CompositeByteBuf) {
                        composite = (CompositeByteBuf) cumulation;
                    } else {
                        composite = alloc.compositeBuffer(Integer.MAX_VALUE);
                        composite.addComponent(true, cumulation);
                    }
                    composite.addComponent(true, in);
                    in = null;
                    buffer = composite;
                }
                return buffer;
            } finally {
                if (in != null) {
                    // We must release if the ownership was not transferred as otherwise it may produce a leak if
                    // writeBytes(...) throw for whatever release (for example because of OutOfMemoryError).
                    in.release();
                }
            }
        }
    };

    private static final byte STATE_INIT = 0;
    private static final byte STATE_CALLING_CHILD_DECODE = 1;
    private static final byte STATE_HANDLER_REMOVED_PENDING = 2;

    /**
     * 用来保存累计读取到的字节
     */
    ByteBuf cumulation;
    private Cumulator cumulator = MERGE_CUMULATOR;
    private boolean singleDecode;
    private boolean first;

    /**
     * This flag is used to determine if we need to call {@link ChannelHandlerContext#read()} to consume more data
     * when {@link ChannelConfig#isAutoRead()} is {@code false}.
     */
    private boolean firedChannelRead;

    /**
     * A bitmask where the bits are defined as
     * <ul>
     * <li>{@link #STATE_INIT}</li>
     * <li>{@link #STATE_CALLING_CHILD_DECODE}</li>
     * <li>{@link #STATE_HANDLER_REMOVED_PENDING}</li>
     * </ul>
     */
    private byte decodeState = STATE_INIT;
    private int discardAfterReads = 16;
    private int numReads;

    protected ByteToMessageDecoder() {
        ensureNotSharable();
    }

    /**
     * If set then only one message is decoded on each {@link #channelRead(ChannelHandlerContext, Object)}
     * call. This may be useful if you need to do some protocol upgrade and want to make sure nothing is mixed up.
     * <p>
     * Default is {@code false} as this has performance impacts.
     */
    public void setSingleDecode(boolean singleDecode) {
        this.singleDecode = singleDecode;
    }

    /**
     * If {@code true} then only one message is decoded on each
     * {@link #channelRead(ChannelHandlerContext, Object)} call.
     * <p>
     * Default is {@code false} as this has performance impacts.
     */
    public boolean isSingleDecode() {
        return singleDecode;
    }

    /**
     * Set the {@link Cumulator} to use for cumulate the received {@link ByteBuf}s.
     */
    public void setCumulator(Cumulator cumulator) {
        if (cumulator == null) {
            throw new NullPointerException("cumulator");
        }
        this.cumulator = cumulator;
    }

    /**
     * Set the number of reads after which {@link ByteBuf#discardSomeReadBytes()} are called and so free up memory.
     * The default is {@code 16}.
     */
    public void setDiscardAfterReads(int discardAfterReads) {
        checkPositive(discardAfterReads, "discardAfterReads");
        this.discardAfterReads = discardAfterReads;
    }

    /**
     * Returns the actual number of readable bytes in the internal cumulative
     * buffer of this decoder. You usually do not need to rely on this value
     * to write a decoder. Use it only when you must use it at your own risk.
     * This method is a shortcut to {@link #internalBuffer() internalBuffer().readableBytes()}.
     */
    protected int actualReadableBytes() {
        return internalBuffer().readableBytes();
    }

    /**
     * Returns the internal cumulative buffer of this decoder. You usually
     * do not need to access the internal buffer directly to write a decoder.
     * Use it only when you must use it at your own risk.
     */
    protected ByteBuf internalBuffer() {
        if (cumulation != null) {
            return cumulation;
        } else {
            return Unpooled.EMPTY_BUFFER;
        }
    }

    @Override
    public final void handlerRemoved(ChannelHandlerContext ctx) throws Exception {
        // 是否正在解码中
        if (decodeState == STATE_CALLING_CHILD_DECODE) {
            // 正在解码中就把状态标志为STATE_HANDLER_REMOVED_PENDING，表示要销毁数据，等解码线程解完码后销毁数据，自己直接返回
            decodeState = STATE_HANDLER_REMOVED_PENDING;
            return;
        }
        ByteBuf buf = cumulation;
        //累加区有数据
        if (buf != null) {
            // Directly set this to null so we are sure we not access it in any other method here anymore.
            // GC回收
            cumulation = null;
            numReads = 0;
            // 缓冲区还有数据
            int readable = buf.readableBytes();
            if (readable > 0) {
                // 把缓冲区的数据全部读取出来，释放资源，发布channelRead事件
                ByteBuf bytes = buf.readBytes(readable);
                buf.release();
                ctx.fireChannelRead(bytes);
                ctx.fireChannelReadComplete();
            } else {
                buf.release();
            }
        }
        // 空方法，子类可以覆盖
        handlerRemoved0(ctx);
    }

    /**
     * Gets called after the {@link ByteToMessageDecoder} was removed from the actual context and it doesn't handle
     * events anymore.
     */
    protected void handlerRemoved0(ChannelHandlerContext ctx) throws Exception {
    }

    @Override
    public void channelRead(ChannelHandlerContext ctx, Object msg) throws Exception {
        // 只处理ByteBuf类型的msg，其他透传
        if (msg instanceof ByteBuf) {
            CodecOutputList out = CodecOutputList.newInstance();
            try {
                ByteBuf data = (ByteBuf) msg;
                // 通过cumulation是否为空判断解码器是否缓存了没有解码完成的半包消息
                // 如果为空说明是首次解码或者最近一次已经处理完了半包消息
                first = cumulation == null;
                if (first) {
                    // cumulation为空直接赋值
                    cumulation = data;
                } else {
                    // cumulation不为空需要积累本次消息
                    cumulation = cumulator.cumulate(ctx.alloc(), cumulation, data);
                }
                // 调用解码方法
                callDecode(ctx, cumulation, out);
            } catch (DecoderException e) {
                throw e;
            } catch (Exception e) {
                throw new DecoderException(e);
            } finally {
                // 判断如果cumulation不为空且已经读取完毕，则释放cumulation
                if (cumulation != null && !cumulation.isReadable()) {
                    numReads = 0;
                    cumulation.release();
                    cumulation = null;
                } else if (++numReads >= discardAfterReads) {
                    // We did enough reads already try to discard some bytes so we not risk to see a OOME.
                    // See https://github.com/netty/netty/issues/4275
                    numReads = 0;
                    // 读取了足够的数据，尝试丢弃一些字节，避免OOM风险
                    discardSomeReadBytes();
                }

                int size = out.size();
<<<<<<< HEAD
                firedChannelRead |= out.insertSinceRecycled();
=======
                decodeWasNull = !out.insertSinceRecycled();
                // 通过管道转发CodecOutputList中的内容
>>>>>>> 45e3ea47
                fireChannelRead(ctx, out, size);
                // 回收数组，清除它并清空内部存储的所有entry
                out.recycle();
            }
        } else {
            ctx.fireChannelRead(msg);
        }
    }

    /**
     * Get {@code numElements} out of the {@link List} and forward these through the pipeline.
     */
    static void fireChannelRead(ChannelHandlerContext ctx, List<Object> msgs, int numElements) {
        if (msgs instanceof CodecOutputList) {
            fireChannelRead(ctx, (CodecOutputList) msgs, numElements);
        } else {
            for (int i = 0; i < numElements; i++) {
                ctx.fireChannelRead(msgs.get(i));
            }
        }
    }

    /**
     * Get {@code numElements} out of the {@link CodecOutputList} and forward these through the pipeline.
     */
    static void fireChannelRead(ChannelHandlerContext ctx, CodecOutputList msgs, int numElements) {
        for (int i = 0; i < numElements; i++) {
            ctx.fireChannelRead(msgs.getUnsafe(i));
        }
    }

    @Override
    public void channelReadComplete(ChannelHandlerContext ctx) throws Exception {
        numReads = 0;
        discardSomeReadBytes();
        if (!firedChannelRead && !ctx.channel().config().isAutoRead()) {
            ctx.read();
        }
        firedChannelRead = false;
        ctx.fireChannelReadComplete();
    }

    protected final void discardSomeReadBytes() {
        if (cumulation != null && !first && cumulation.refCnt() == 1) {
            // discard some bytes if possible to make more room in the
            // buffer but only if the refCnt == 1  as otherwise the user may have
            // used slice().retain() or duplicate().retain().
            //
            // See:
            // - https://github.com/netty/netty/issues/2327
            // - https://github.com/netty/netty/issues/1764
            cumulation.discardSomeReadBytes();
        }
    }

    @Override
    public void channelInactive(ChannelHandlerContext ctx) throws Exception {
        channelInputClosed(ctx, true);
    }

    @Override
    public void userEventTriggered(ChannelHandlerContext ctx, Object evt) throws Exception {
        if (evt instanceof ChannelInputShutdownEvent) {
            // The decodeLast method is invoked when a channelInactive event is encountered.
            // This method is responsible for ending requests in some situations and must be called
            // when the input has been shutdown.
            channelInputClosed(ctx, false);
        }
        super.userEventTriggered(ctx, evt);
    }

    private void channelInputClosed(ChannelHandlerContext ctx, boolean callChannelInactive) throws Exception {
        CodecOutputList out = CodecOutputList.newInstance();
        try {
            channelInputClosed(ctx, out);
        } catch (DecoderException e) {
            throw e;
        } catch (Exception e) {
            throw new DecoderException(e);
        } finally {
            try {
                if (cumulation != null) {
                    cumulation.release();
                    cumulation = null;
                }
                int size = out.size();
                fireChannelRead(ctx, out, size);
                if (size > 0) {
                    // Something was read, call fireChannelReadComplete()
                    ctx.fireChannelReadComplete();
                }
                if (callChannelInactive) {
                    ctx.fireChannelInactive();
                }
            } finally {
                // Recycle in all cases
                out.recycle();
            }
        }
    }

    /**
     * Called when the input of the channel was closed which may be because it changed to inactive or because of
     * {@link ChannelInputShutdownEvent}.
     */
    void channelInputClosed(ChannelHandlerContext ctx, List<Object> out) throws Exception {
        if (cumulation != null) {
            callDecode(ctx, cumulation, out);
            decodeLast(ctx, cumulation, out);
        } else {
            decodeLast(ctx, Unpooled.EMPTY_BUFFER, out);
        }
    }

    /**
     * Called once data should be decoded from the given {@link ByteBuf}. This method will call
     * {@link #decode(ChannelHandlerContext, ByteBuf, List)} as long as decoding should take place.
     *
     * @param ctx the {@link ChannelHandlerContext} which this {@link ByteToMessageDecoder} belongs to
     * @param in  the {@link ByteBuf} from which to read data
     * @param out the {@link List} to which decoded messages should be added
     */
    protected void callDecode(ChannelHandlerContext ctx, ByteBuf in, List<Object> out) {
        try {
            while (in.isReadable()) {
                int outSize = out.size();

                if (outSize > 0) {
                    fireChannelRead(ctx, out, outSize);
                    out.clear();

                    // Check if this handler was removed before continuing with decoding.
                    // If it was removed, it is not safe to continue to operate on the buffer.
                    //
                    // See:
                    // - https://github.com/netty/netty/issues/4635
                    // 如果ChannelHandlerContext已经移除，直接退出循环，继续操作缓冲区是不安全的
                    if (ctx.isRemoved()) {
                        break;
                    }
                    outSize = 0;
                }

                int oldInputLength = in.readableBytes();
                // 解码
                decodeRemovalReentryProtection(ctx, in, out);

                // Check if this handler was removed before continuing the loop.
                // If it was removed, it is not safe to continue to operate on the buffer.
                //
                // See https://github.com/netty/netty/issues/1664
                // 同样的检查操作
                if (ctx.isRemoved()) {
                    break;
                }

                // 能运行到这说明outSize >0,即已经解码出数据了
                // 可读索引不变，说明自定义的decode有问题，所以抛出一个异常
                if (outSize == out.size()) {
                    if (oldInputLength == in.readableBytes()) {
                        // 没有读取出任何数据，没有消费ByteBuf,说明是个半包消息，需要继续读取后面的数据报文，退出循环
                        break;
                    } else {
                        // 已经读取部分数据，但数据还不够解码，继续读取
                        continue;
                    }
                }

                // 没有消费ByteBuf,out的长度却变了（解码出了一个或多个对象），这种情况认为是非法的
                if (oldInputLength == in.readableBytes()) {
                    throw new DecoderException(
                            StringUtil.simpleClassName(getClass()) +
                                    ".decode() did not read anything but decoded a message.");
                }

                // 如果是单条消息解码器，则第一次解码完成之后就退出循环
                if (isSingleDecode()) {
                    break;
                }
            }
        } catch (DecoderException e) {
            throw e;
        } catch (Exception cause) {
            throw new DecoderException(cause);
        }
    }

    /**
     * Decode the from one {@link ByteBuf} to an other. This method will be called till either the input
     * {@link ByteBuf} has nothing to read when return from this method or till nothing was read from the input
     * {@link ByteBuf}.
     *
     * @param ctx the {@link ChannelHandlerContext} which this {@link ByteToMessageDecoder} belongs to
     * @param in  the {@link ByteBuf} from which to read data
     * @param out the {@link List} to which decoded messages should be added
     * @throws Exception is thrown if an error occurs
     */
    protected abstract void decode(ChannelHandlerContext ctx, ByteBuf in, List<Object> out) throws Exception;

    /**
     * Decode the from one {@link ByteBuf} to an other. This method will be called till either the input
     * {@link ByteBuf} has nothing to read when return from this method or till nothing was read from the input
     * {@link ByteBuf}.
     *
     * @param ctx the {@link ChannelHandlerContext} which this {@link ByteToMessageDecoder} belongs to
     * @param in  the {@link ByteBuf} from which to read data
     * @param out the {@link List} to which decoded messages should be added
     * @throws Exception is thrown if an error occurs
     * 调用子类decode方法之后，做了并发处理
     */
    final void decodeRemovalReentryProtection(ChannelHandlerContext ctx, ByteBuf in, List<Object> out)
            throws Exception {
        // 记录解码器正在解码状态，防止解码过程中另一个线程调用handlerRemoved(ctx)销毁数据
        decodeState = STATE_CALLING_CHILD_DECODE;
        try {
            // 调用子类解码器的decode方法，将ByteBuf解码成对象集合
            decode(ctx, in, out);
        } finally {
            // decodeState == STATE_HANDLER_REMOVED_PENDING 表示在解码过程中，有另外的线程把ctx移除了
            // 这里需要由当前线程调用handlerRemoved(ctx)来完成数据销毁
            boolean removePending = decodeState == STATE_HANDLER_REMOVED_PENDING;
            decodeState = STATE_INIT;
            if (removePending) {
                handlerRemoved(ctx);
            }
        }
    }

    /**
     * Is called one last time when the {@link ChannelHandlerContext} goes in-active. Which means the
     * {@link #channelInactive(ChannelHandlerContext)} was triggered.
     * <p>
     * By default this will just call {@link #decode(ChannelHandlerContext, ByteBuf, List)} but sub-classes may
     * override this for some special cleanup operation.
     */
    protected void decodeLast(ChannelHandlerContext ctx, ByteBuf in, List<Object> out) throws Exception {
        if (in.isReadable()) {
            // Only call decode() if there is something left in the buffer to decode.
            // See https://github.com/netty/netty/issues/4386
            decodeRemovalReentryProtection(ctx, in, out);
        }
    }

    static ByteBuf expandCumulation(ByteBufAllocator alloc, ByteBuf cumulation, int readable) {
        ByteBuf oldCumulation = cumulation;
        // 增加容量分配新的缓冲区
        cumulation = alloc.buffer(oldCumulation.readableBytes() + readable);
        // 写入旧数据
        cumulation.writeBytes(oldCumulation);
        // 写入完成之后释放旧的缓冲区
        oldCumulation.release();
        return cumulation;
    }

    /**
     * 累计器，把从channel获取到的字节累计起来
     * Cumulate {@link ByteBuf}s.
     */
    public interface Cumulator {
        /**
         * Cumulate the given {@link ByteBuf}s and return the {@link ByteBuf} that holds the cumulated bytes.
         * The implementation is responsible to correctly handle the life-cycle of the given {@link ByteBuf}s and so
         * call {@link ByteBuf#release()} if a {@link ByteBuf} is fully consumed.
         */
        ByteBuf cumulate(ByteBufAllocator alloc, ByteBuf cumulation, ByteBuf in);
    }
}<|MERGE_RESOLUTION|>--- conflicted
+++ resolved
@@ -21,7 +21,6 @@
 import io.netty.buffer.ByteBufAllocator;
 import io.netty.buffer.CompositeByteBuf;
 import io.netty.buffer.Unpooled;
-import io.netty.channel.ChannelConfig;
 import io.netty.channel.ChannelHandlerContext;
 import io.netty.channel.ChannelInboundHandlerAdapter;
 import io.netty.channel.socket.ChannelInputShutdownEvent;
@@ -32,7 +31,7 @@
 /**
  * {@link ChannelInboundHandlerAdapter} which decodes bytes in a stream-like fashion from one {@link ByteBuf} to an
  * other Message type.
- * <p>
+ *
  * For example here is an implementation which reads all readable bytes from
  * the input {@link ByteBuf} and create a new {@link ByteBuf}.
  *
@@ -160,20 +159,14 @@
     ByteBuf cumulation;
     private Cumulator cumulator = MERGE_CUMULATOR;
     private boolean singleDecode;
+    private boolean decodeWasNull;
     private boolean first;
-
-    /**
-     * This flag is used to determine if we need to call {@link ChannelHandlerContext#read()} to consume more data
-     * when {@link ChannelConfig#isAutoRead()} is {@code false}.
-     */
-    private boolean firedChannelRead;
-
     /**
      * A bitmask where the bits are defined as
      * <ul>
-     * <li>{@link #STATE_INIT}</li>
-     * <li>{@link #STATE_CALLING_CHILD_DECODE}</li>
-     * <li>{@link #STATE_HANDLER_REMOVED_PENDING}</li>
+     *     <li>{@link #STATE_INIT}</li>
+     *     <li>{@link #STATE_CALLING_CHILD_DECODE}</li>
+     *     <li>{@link #STATE_HANDLER_REMOVED_PENDING}</li>
      * </ul>
      */
     private byte decodeState = STATE_INIT;
@@ -187,7 +180,7 @@
     /**
      * If set then only one message is decoded on each {@link #channelRead(ChannelHandlerContext, Object)}
      * call. This may be useful if you need to do some protocol upgrade and want to make sure nothing is mixed up.
-     * <p>
+     *
      * Default is {@code false} as this has performance impacts.
      */
     public void setSingleDecode(boolean singleDecode) {
@@ -197,7 +190,7 @@
     /**
      * If {@code true} then only one message is decoded on each
      * {@link #channelRead(ChannelHandlerContext, Object)} call.
-     * <p>
+     *
      * Default is {@code false} as this has performance impacts.
      */
     public boolean isSingleDecode() {
@@ -281,8 +274,7 @@
      * Gets called after the {@link ByteToMessageDecoder} was removed from the actual context and it doesn't handle
      * events anymore.
      */
-    protected void handlerRemoved0(ChannelHandlerContext ctx) throws Exception {
-    }
+    protected void handlerRemoved0(ChannelHandlerContext ctx) throws Exception { }
 
     @Override
     public void channelRead(ChannelHandlerContext ctx, Object msg) throws Exception {
@@ -322,12 +314,8 @@
                 }
 
                 int size = out.size();
-<<<<<<< HEAD
-                firedChannelRead |= out.insertSinceRecycled();
-=======
                 decodeWasNull = !out.insertSinceRecycled();
                 // 通过管道转发CodecOutputList中的内容
->>>>>>> 45e3ea47
                 fireChannelRead(ctx, out, size);
                 // 回收数组，清除它并清空内部存储的所有entry
                 out.recycle();
@@ -354,7 +342,7 @@
      * Get {@code numElements} out of the {@link CodecOutputList} and forward these through the pipeline.
      */
     static void fireChannelRead(ChannelHandlerContext ctx, CodecOutputList msgs, int numElements) {
-        for (int i = 0; i < numElements; i++) {
+        for (int i = 0; i < numElements; i ++) {
             ctx.fireChannelRead(msgs.getUnsafe(i));
         }
     }
@@ -363,10 +351,12 @@
     public void channelReadComplete(ChannelHandlerContext ctx) throws Exception {
         numReads = 0;
         discardSomeReadBytes();
-        if (!firedChannelRead && !ctx.channel().config().isAutoRead()) {
-            ctx.read();
-        }
-        firedChannelRead = false;
+        if (decodeWasNull) {
+            decodeWasNull = false;
+            if (!ctx.channel().config().isAutoRead()) {
+                ctx.read();
+            }
+        }
         ctx.fireChannelReadComplete();
     }
 
@@ -446,9 +436,9 @@
      * Called once data should be decoded from the given {@link ByteBuf}. This method will call
      * {@link #decode(ChannelHandlerContext, ByteBuf, List)} as long as decoding should take place.
      *
-     * @param ctx the {@link ChannelHandlerContext} which this {@link ByteToMessageDecoder} belongs to
-     * @param in  the {@link ByteBuf} from which to read data
-     * @param out the {@link List} to which decoded messages should be added
+     * @param ctx           the {@link ChannelHandlerContext} which this {@link ByteToMessageDecoder} belongs to
+     * @param in            the {@link ByteBuf} from which to read data
+     * @param out           the {@link List} to which decoded messages should be added
      */
     protected void callDecode(ChannelHandlerContext ctx, ByteBuf in, List<Object> out) {
         try {
@@ -520,10 +510,10 @@
      * {@link ByteBuf} has nothing to read when return from this method or till nothing was read from the input
      * {@link ByteBuf}.
      *
-     * @param ctx the {@link ChannelHandlerContext} which this {@link ByteToMessageDecoder} belongs to
-     * @param in  the {@link ByteBuf} from which to read data
-     * @param out the {@link List} to which decoded messages should be added
-     * @throws Exception is thrown if an error occurs
+     * @param ctx           the {@link ChannelHandlerContext} which this {@link ByteToMessageDecoder} belongs to
+     * @param in            the {@link ByteBuf} from which to read data
+     * @param out           the {@link List} to which decoded messages should be added
+     * @throws Exception    is thrown if an error occurs
      */
     protected abstract void decode(ChannelHandlerContext ctx, ByteBuf in, List<Object> out) throws Exception;
 
@@ -532,11 +522,10 @@
      * {@link ByteBuf} has nothing to read when return from this method or till nothing was read from the input
      * {@link ByteBuf}.
      *
-     * @param ctx the {@link ChannelHandlerContext} which this {@link ByteToMessageDecoder} belongs to
-     * @param in  the {@link ByteBuf} from which to read data
-     * @param out the {@link List} to which decoded messages should be added
-     * @throws Exception is thrown if an error occurs
-     * 调用子类decode方法之后，做了并发处理
+     * @param ctx           the {@link ChannelHandlerContext} which this {@link ByteToMessageDecoder} belongs to
+     * @param in            the {@link ByteBuf} from which to read data
+     * @param out           the {@link List} to which decoded messages should be added
+     * @throws Exception    is thrown if an error occurs
      */
     final void decodeRemovalReentryProtection(ChannelHandlerContext ctx, ByteBuf in, List<Object> out)
             throws Exception {
@@ -559,7 +548,7 @@
     /**
      * Is called one last time when the {@link ChannelHandlerContext} goes in-active. Which means the
      * {@link #channelInactive(ChannelHandlerContext)} was triggered.
-     * <p>
+     *
      * By default this will just call {@link #decode(ChannelHandlerContext, ByteBuf, List)} but sub-classes may
      * override this for some special cleanup operation.
      */
