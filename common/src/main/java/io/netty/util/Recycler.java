--- conflicted
+++ resolved
@@ -68,16 +68,17 @@
  * Recylcer是池化的核心
  *
  * @param <T> the type of the pooled object
- *
- * 基于线程本地堆栈的轻量级对象池.
  */
 public abstract class Recycler<T> {
 
     private static final InternalLogger logger = InternalLoggerFactory.getInstance(Recycler.class);
 
     @SuppressWarnings("rawtypes")
-    private static final Handle NOOP_HANDLE = object -> {
-        // NOOP
+    private static final Handle NOOP_HANDLE = new Handle() {
+        @Override
+        public void recycle(Object object) {
+            // NOOP
+        }
     };
     private static final AtomicInteger ID_GENERATOR = new AtomicInteger(Integer.MIN_VALUE);
     private static final int OWN_THREAD_ID = ID_GENERATOR.getAndIncrement();
@@ -143,7 +144,7 @@
     private final FastThreadLocal<Stack<T>> threadLocal = new FastThreadLocal<Stack<T>>() {
         @Override
         protected Stack<T> initialValue() {
-            return new Stack<>(Recycler.this, Thread.currentThread(), maxCapacityPerThread, maxSharedCapacityFactor,
+            return new Stack<T>(Recycler.this, Thread.currentThread(), maxCapacityPerThread, maxSharedCapacityFactor,
                     ratioMask, maxDelayedQueuesPerThread);
         }
 
@@ -151,9 +152,9 @@
         protected void onRemoval(Stack<T> value) {
             // Let us remove the WeakOrderQueue from the WeakHashMap directly if its safe to remove some overhead
             if (value.threadRef.get() == Thread.currentThread()) {
-                if (DELAYED_RECYCLED.isSet()) {
-                    DELAYED_RECYCLED.get().remove(value);
-                }
+               if (DELAYED_RECYCLED.isSet()) {
+                   DELAYED_RECYCLED.get().remove(value);
+               }
             }
         }
     };
@@ -281,19 +282,11 @@
 
     private static final FastThreadLocal<Map<Stack<?>, WeakOrderQueue>> DELAYED_RECYCLED =
             new FastThreadLocal<Map<Stack<?>, WeakOrderQueue>>() {
-<<<<<<< HEAD
         @Override
         protected Map<Stack<?>, WeakOrderQueue> initialValue() {
-            return new WeakHashMap<>();
+            return new WeakHashMap<Stack<?>, WeakOrderQueue>();
         }
     };
-=======
-                @Override
-                protected Map<Stack<?>, WeakOrderQueue> initialValue() {
-                    return new WeakHashMap<Stack<?>, WeakOrderQueue>();
-                }
-            };
->>>>>>> 45e3ea47
 
     // a queue that makes only moderate guarantees about visibility: items are seen in the correct order,
     // but we aren't absolutely guaranteed to ever see anything at all, thereby keeping the queue cheap to maintain
@@ -350,7 +343,7 @@
 
             static boolean reserveSpace(AtomicInteger availableSharedCapacity, int space) {
                 assert space >= 0;
-                for (; ; ) {
+                for (;;) {
                     int available = availableSharedCapacity.get();
                     if (available < space) {
                         return false;
@@ -383,7 +376,7 @@
             // Stack itself GCed.
             head = new Head(stack.availableSharedCapacity);
             head.link = tail;
-            owner = new WeakReference<>(thread);
+            owner = new WeakReference<Thread>(thread);
         }
 
         static WeakOrderQueue newQueue(Stack<?> stack, Thread thread) {
@@ -448,7 +441,6 @@
                     return false;
                 }
                 this.head.link = head = head.next;
-                this.head.reclaimSpace(LINK_CAPACITY);
             }
 
             final int srcStart = head.readIndex;
@@ -484,7 +476,7 @@
                         continue;
                     }
                     element.stack = dst;
-                    dstElems[newDstSize++] = element;
+                    dstElems[newDstSize ++] = element;
                 }
 
                 if (srcEnd == LINK_CAPACITY && head.next != null) {
@@ -553,7 +545,7 @@
         Stack(Recycler<T> parent, Thread thread, int maxCapacity, int maxSharedCapacityFactor,
               int ratioMask, int maxDelayedQueues) {
             this.parent = parent;
-            threadRef = new WeakReference<>(thread);
+            threadRef = new WeakReference<Thread>(thread);
             this.maxCapacity = maxCapacity;
             availableSharedCapacity = new AtomicInteger(max(maxCapacity / maxSharedCapacityFactor, LINK_CAPACITY));
             elements = new DefaultHandle[min(INITIAL_CAPACITY, maxCapacity)];
@@ -582,7 +574,7 @@
             return newCapacity;
         }
 
-        @SuppressWarnings({"unchecked", "rawtypes"})
+        @SuppressWarnings({ "unchecked", "rawtypes" })
         DefaultHandle<T> pop() {
             int size = this.size;
             if (size == 0) {
@@ -591,7 +583,7 @@
                 }
                 size = this.size;
             }
-            size--;
+            size --;
             DefaultHandle ret = elements[size];
             elements[size] = null;
             if (ret.lastRecycledId != ret.recycleId) {
@@ -640,7 +632,7 @@
                     // performing a volatile read to confirm there is no data left to collect.
                     // We never unlink the first queue, as we don't want to synchronize on updating the head.
                     if (cursor.hasFinalData()) {
-                        for (; ; ) {
+                        for (;;) {
                             if (cursor.transfer(this)) {
                                 success = true;
                             } else {
@@ -735,7 +727,7 @@
         }
 
         DefaultHandle<T> newHandle() {
-            return new DefaultHandle<>(this);
+            return new DefaultHandle<T>(this);
         }
     }
 }