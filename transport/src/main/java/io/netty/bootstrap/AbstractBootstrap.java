--- conflicted
+++ resolved
@@ -98,13 +98,9 @@
     }
 
     /**
-     * 设置ChannelFactory
-     * <p>
      * The {@link Class} which is used to create {@link Channel} instances from.
      * You either use this or {@link #channelFactory(io.netty.channel.ChannelFactory)} if your
      * {@link Channel} implementation has no no-args constructor.
-     * <p>
-     * 通过Bootstrap的ChannelFactory和用户指定的Channel类型创建用于客户端连接的NioSocketChannel
      */
     public B channel(Class<? extends C> channelClass) {
         return channelFactory(new ReflectiveChannelFactory<C>(
@@ -133,7 +129,7 @@
      * has a no-args constructor, its highly recommend to just use {@link #channel(Class)} to
      * simplify your code.
      */
-    @SuppressWarnings({"unchecked", "deprecation"})
+    @SuppressWarnings({ "unchecked", "deprecation" })
     public B channelFactory(io.netty.channel.ChannelFactory<? extends C> channelFactory) {
         return channelFactory((ChannelFactory<C>) channelFactory);
     }
@@ -170,23 +166,13 @@
     /**
      * Allow to specify a {@link ChannelOption} which is used for the {@link Channel} instances once they got
      * created. Use a value of {@code null} to remove a previous set {@link ChannelOption}.
-     * <p>
-     * TCP参数设置接口：无论是异步NIO，还是同步BIO，创建客户端套接字的时候通常都会设置连接参数，例如接收和发送缓冲区大小、连接超时时间等
-     * 在实际项目中，通常需要设置的参数包括：TCP_NODELAY、SO_RCVBUF、SO_SNDBUF、SO_REUSEADDR、SO_BACKLOG、SO_LINGER
      */
     public <T> B option(ChannelOption<T> option, T value) {
         ObjectUtil.checkNotNull(option, "option");
         if (value == null) {
             options.remove(option);
         } else {
-<<<<<<< HEAD
-            synchronized (options) {
-                // 放入配置选项集合中
-                options.put(option, value);
-            }
-=======
             options.put(option, value);
->>>>>>> 87398867
         }
         return self();
     }
@@ -240,7 +226,6 @@
      * Create a new {@link Channel} and bind it.
      */
     public ChannelFuture bind() {
-        // 判断bossGroup和ChannelFactory是否被初始化
         validate();
         SocketAddress localAddress = this.localAddress;
         if (localAddress == null) {
@@ -466,12 +451,6 @@
         return copiedMap(attrs);
     }
 
-<<<<<<< HEAD
-    static void setChannelOptions(
-            Channel channel, Map<ChannelOption<?>, Object> options, InternalLogger logger) {
-        for (Map.Entry<ChannelOption<?>, Object> e : options.entrySet()) {
-            setChannelOption(channel, e.getKey(), e.getValue(), logger);
-=======
     static <K, V> Map<K, V> copiedMap(Map<K, V> map) {
         if (map.isEmpty()) {
             return Collections.emptyMap();
@@ -484,13 +463,12 @@
             @SuppressWarnings("unchecked")
             AttributeKey<Object> key = (AttributeKey<Object>) e.getKey();
             channel.attr(key).set(e.getValue());
->>>>>>> 87398867
         }
     }
 
     static void setChannelOptions(
             Channel channel, Map.Entry<ChannelOption<?>, Object>[] options, InternalLogger logger) {
-        for (Map.Entry<ChannelOption<?>, Object> e : options) {
+        for (Map.Entry<ChannelOption<?>, Object> e: options) {
             setChannelOption(channel, e.getKey(), e.getValue(), logger);
         }
     }
@@ -521,8 +499,8 @@
     @Override
     public String toString() {
         StringBuilder buf = new StringBuilder()
-                .append(StringUtil.simpleClassName(this))
-                .append('(').append(config()).append(')');
+            .append(StringUtil.simpleClassName(this))
+            .append('(').append(config()).append(')');
         return buf.toString();
     }
 
