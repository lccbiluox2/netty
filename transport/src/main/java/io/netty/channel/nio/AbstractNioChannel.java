/*
 * Copyright 2012 The Netty Project
 *
 * The Netty Project licenses this file to you under the Apache License,
 * version 2.0 (the "License"); you may not use this file except in compliance
 * with the License. You may obtain a copy of the License at:
 *
 *   http://www.apache.org/licenses/LICENSE-2.0
 *
 * Unless required by applicable law or agreed to in writing, software
 * distributed under the License is distributed on an "AS IS" BASIS, WITHOUT
 * WARRANTIES OR CONDITIONS OF ANY KIND, either express or implied. See the
 * License for the specific language governing permissions and limitations
 * under the License.
 */
package io.netty.channel.nio;

import io.netty.buffer.ByteBuf;
import io.netty.buffer.ByteBufAllocator;
import io.netty.buffer.ByteBufUtil;
import io.netty.buffer.Unpooled;
import io.netty.channel.AbstractChannel;
import io.netty.channel.Channel;
import io.netty.channel.ChannelException;
import io.netty.channel.ChannelFutureListener;
import io.netty.channel.ChannelPromise;
import io.netty.channel.ConnectTimeoutException;
import io.netty.channel.EventLoop;
import io.netty.util.ReferenceCountUtil;
import io.netty.util.ReferenceCounted;
import io.netty.util.internal.logging.InternalLogger;
import io.netty.util.internal.logging.InternalLoggerFactory;

import java.io.IOException;
import java.net.SocketAddress;
import java.nio.channels.ClosedChannelException;
import java.nio.channels.ConnectionPendingException;
import java.nio.channels.SelectableChannel;
import java.nio.channels.SelectionKey;
import java.util.concurrent.ScheduledFuture;
import java.util.concurrent.TimeUnit;

/**
 * Abstract base class for {@link Channel} implementations which use a Selector based approach.
 */
public abstract class AbstractNioChannel extends AbstractChannel {

    private static final InternalLogger logger =
            InternalLoggerFactory.getInstance(AbstractNioChannel.class);

    private final SelectableChannel ch;
    protected final int readInterestOp;
    volatile SelectionKey selectionKey;
    boolean readPending;
    private final Runnable clearReadPendingRunnable = this::clearReadPending0;

    /**
     * The future of the current connection attempt.  If not null, subsequent
     * connection attempts will fail.
     */
    private ChannelPromise connectPromise;
    private ScheduledFuture<?> connectTimeoutFuture;
    private SocketAddress requestedRemoteAddress;

    /**
     * Create a new instance
     *
<<<<<<< HEAD
     * @param parent            the parent {@link Channel} by which this instance was created. May be {@code null}
     * @param eventLoop         the {@link EventLoop} to use for all I/O.
     * @param ch                the underlying {@link SelectableChannel} on which it operates
     * @param readInterestOp    the ops to set to receive data from the {@link SelectableChannel}
=======
     * @param parent         the parent {@link Channel} by which this instance was created. May be {@code null}
     * @param ch             the underlying {@link SelectableChannel} on which it operates
     * @param readInterestOp the ops to set to receive data from the {@link SelectableChannel}
>>>>>>> 45e3ea47
     */
    protected AbstractNioChannel(Channel parent, EventLoop eventLoop, SelectableChannel ch, int readInterestOp) {
        super(parent, eventLoop);
        this.ch = ch;
        this.readInterestOp = readInterestOp;
        try {
            ch.configureBlocking(false);
        } catch (IOException e) {
            try {
                ch.close();
            } catch (IOException e2) {
                if (logger.isWarnEnabled()) {
                    logger.warn(
                            "Failed to close a partially initialized socket.", e2);
                }
            }

            throw new ChannelException("Failed to enter non-blocking mode.", e);
        }
    }

    @Override
    public boolean isOpen() {
        return ch.isOpen();
    }

    @Override
    public NioUnsafe unsafe() {
        return (NioUnsafe) super.unsafe();
    }

    protected SelectableChannel javaChannel() {
        return ch;
    }

    /**
     * Return the current {@link SelectionKey}
     */
    protected SelectionKey selectionKey() {
        assert selectionKey != null;
        return selectionKey;
    }

    /**
     * @deprecated No longer supported.
     * No longer supported.
     */
    @Deprecated
    protected boolean isReadPending() {
        return readPending;
    }

    /**
     * @deprecated Use {@link #clearReadPending()} if appropriate instead.
     * No longer supported.
     */
    @Deprecated
    protected void setReadPending(final boolean readPending) {
        if (isRegistered()) {
            EventLoop eventLoop = eventLoop();
            if (eventLoop.inEventLoop()) {
                setReadPending0(readPending);
            } else {
                eventLoop.execute(() -> setReadPending0(readPending));
            }
        } else {
            // Best effort if we are not registered yet clear readPending.
            // NB: We only set the boolean field instead of calling clearReadPending0(), because the SelectionKey is
            // not set yet so it would produce an assertion failure.
            this.readPending = readPending;
        }
    }

    /**
     * Set read pending to {@code false}.
     */
    protected final void clearReadPending() {
        if (isRegistered()) {
            EventLoop eventLoop = eventLoop();
            if (eventLoop.inEventLoop()) {
                clearReadPending0();
            } else {
                eventLoop.execute(clearReadPendingRunnable);
            }
        } else {
            // Best effort if we are not registered yet clear readPending. This happens during channel initialization.
            // NB: We only set the boolean field instead of calling clearReadPending0(), because the SelectionKey is
            // not set yet so it would produce an assertion failure.
            readPending = false;
        }
    }

    private void setReadPending0(boolean readPending) {
        this.readPending = readPending;
        if (!readPending) {
            ((AbstractNioUnsafe) unsafe()).removeReadOp();
        }
    }

    private void clearReadPending0() {
        readPending = false;
        ((AbstractNioUnsafe) unsafe()).removeReadOp();
    }

    /**
     * Special {@link Unsafe} sub-type which allows to access the underlying {@link SelectableChannel}
     */
    public interface NioUnsafe extends Unsafe {
        /**
         * Return underlying {@link SelectableChannel}
         */
        SelectableChannel ch();

        /**
         * Finish connect
         */
        void finishConnect();

        /**
         * Read from underlying {@link SelectableChannel}
         */
        void read();

        void forceFlush();
    }

    protected abstract class AbstractNioUnsafe extends AbstractUnsafe implements NioUnsafe {

        protected final void removeReadOp() {
            SelectionKey key = selectionKey();
            // Check first if the key is still valid as it may be canceled as part of the deregistration
            // from the EventLoop
            // See https://github.com/netty/netty/issues/2104
            if (!key.isValid()) {
                return;
            }
            int interestOps = key.interestOps();
            if ((interestOps & readInterestOp) != 0) {
                // only remove readInterestOp if needed
                key.interestOps(interestOps & ~readInterestOp);
            }
        }

        @Override
        public final SelectableChannel ch() {
            return javaChannel();
        }

        @Override
        public final void connect(
                final SocketAddress remoteAddress, final SocketAddress localAddress, final ChannelPromise promise) {
            if (!promise.setUncancellable() || !ensureOpen(promise)) {
                return;
            }

            try {
                if (connectPromise != null) {
                    // Already a connect in process.
                    throw new ConnectionPendingException();
                }

                boolean wasActive = isActive();
                if (doConnect(remoteAddress, localAddress)) {
                    // 设置promise
                    fulfillConnectPromise(promise, wasActive);
                } else {
                    connectPromise = promise;
                    requestedRemoteAddress = remoteAddress;

                    // Schedule connect timeout.
                    // 支持连接超时机制
                    int connectTimeoutMillis = config().getConnectTimeoutMillis();
                    if (connectTimeoutMillis > 0) {
                        connectTimeoutFuture = eventLoop().schedule(() -> {
                            ChannelPromise connectPromise = AbstractNioChannel.this.connectPromise;
                            ConnectTimeoutException cause =
                                    new ConnectTimeoutException("connection timed out: " + remoteAddress);
                            if (connectPromise != null && connectPromise.tryFailure(cause)) {
                                close(voidPromise());
                            }
                        }, connectTimeoutMillis, TimeUnit.MILLISECONDS);
                    }

                    promise.addListener((ChannelFutureListener) future -> {
                        if (future.isCancelled()) {
                            if (connectTimeoutFuture != null) {
                                connectTimeoutFuture.cancel(false);
                            }
                            connectPromise = null;
                            close(voidPromise());
                        }
                    });
                }
            } catch (Throwable t) {
                promise.tryFailure(annotateConnectException(t, remoteAddress));
                closeIfClosed();
            }
        }

        private void fulfillConnectPromise(ChannelPromise promise, boolean wasActive) {
            if (promise == null) {
                // Closed via cancellation and the promise has been notified already.
                return;
            }

            // Get the state as trySuccess() may trigger an ChannelFutureListener that will close the Channel.
            // We still need to ensure we call fireChannelActive() in this case.
            boolean active = isActive();

            // trySuccess() will return false if a user cancelled the connection attempt.
            boolean promiseSet = promise.trySuccess();

            // Regardless if the connection attempt was cancelled, channelActive() event should be triggered,
            // because what happened is what happened.
            if (!wasActive && active) {
                // 如果connect成功，最终会注册read事件
                // pipeline.read() -> tail.read() -> **** -> head.read() -> unsafe.beginRead() -> doBeginRead() ->
                // real操作
                pipeline().fireChannelActive();
                readIfIsAutoRead();
            }

            // If a user cancelled the connection attempt, close the channel, which is followed by channelInactive().
            if (!promiseSet) {
                close(voidPromise());
            }
        }

        private void fulfillConnectPromise(ChannelPromise promise, Throwable cause) {
            if (promise == null) {
                // Closed via cancellation and the promise has been notified already.
                return;
            }

            // Use tryFailure() instead of setFailure() to avoid the race against cancel().
            promise.tryFailure(cause);
            closeIfClosed();
        }

        /**
         * 当发生OP_CONNECT事件时，最终会调用unsafe.finishConnect
         */
        @Override
        public final void finishConnect() {
            // Note this method is invoked by the event loop only if the connection attempt was
            // neither cancelled nor timed out.

            // 表达式结果为真，那么断言为真。如果表达式为false，则断言失败，会抛出一个AssertionError，表达系统级运行错误
            assert eventLoop().inEventLoop();

            try {
                boolean wasActive = isActive();
                // 判断JDK的SocketChannel连接结果
                doFinishConnect();
                // 触发连接激活事件
                fulfillConnectPromise(connectPromise, wasActive);
            } catch (Throwable t) {
                fulfillConnectPromise(connectPromise, annotateConnectException(t, requestedRemoteAddress));
            } finally {
                // Check for null as the connectTimeoutFuture is only created if a connectTimeoutMillis > 0 is used
                // See https://github.com/netty/netty/issues/1770
                if (connectTimeoutFuture != null) {
                    connectTimeoutFuture.cancel(false);
                }
                connectPromise = null;
            }
        }

        @Override
        protected final void flush0() {
            // Flush immediately only when there's no pending flush.
            // If there's a pending flush operation, event loop will call forceFlush() later,
            // and thus there's no need to call it now.
            if (!isFlushPending()) {
                super.flush0();
            }
        }

        @Override
        public final void forceFlush() {
            // directly call super.flush0() to force a flush now
            super.flush0();
        }

        private boolean isFlushPending() {
            SelectionKey selectionKey = selectionKey();
            return selectionKey.isValid() && (selectionKey.interestOps() & SelectionKey.OP_WRITE) != 0;
        }
    }

    @Override
<<<<<<< HEAD
    protected void doRegister() throws Exception {
       eventLoop().unsafe().register(this);
=======
    protected boolean isCompatible(EventLoop loop) {
        return loop instanceof NioEventLoop;
    }

    /**
     * 注册，绑定channel到selector
     *
     * @throws Exception
     */
    @Override
    protected void doRegister() throws Exception {
        boolean selected = false;
        for (; ; ) {
            try {
                // 将通道注册到选择器，并返回SelectionKey
                // 注意，此时op为0，不会监听任何事件
                selectionKey = javaChannel().register(eventLoop().unwrappedSelector(), 0, this);
                return;
            } catch (CancelledKeyException e) {
                if (!selected) {
                    // Force the Selector to select now as the "canceled" SelectionKey may still be
                    // cached and not removed because no Select.select(..) operation was called yet.
                    eventLoop().selectNow();
                    selected = true;
                } else {
                    // We forced a select operation on the selector before but the SelectionKey is still cached
                    // for whatever reason. JDK bug ?
                    throw e;
                }
            }
        }
>>>>>>> 45e3ea47
    }

    @Override
    protected void doDeregister() throws Exception {
<<<<<<< HEAD
        eventLoop().unsafe().deregister(this);
=======
        // 从多路复用器上取消SelectionKey
        eventLoop().cancel(selectionKey());
>>>>>>> 45e3ea47
    }

    /**
     * 给SelectionKey绑定OP_READ
     */
    @Override
    protected void doBeginRead() throws Exception {
        // Channel.read() or ChannelHandlerContext.read() was called
        final SelectionKey selectionKey = this.selectionKey;
        if (!selectionKey.isValid()) {
            return;
        }

        readPending = true;

        // 获取SelectionKey上注册的事件类型
        final int interestOps = selectionKey.interestOps();
        if ((interestOps & readInterestOp) == 0) {
            // 判断没有注册OP_READ,就注册上
            selectionKey.interestOps(interestOps | readInterestOp);
        }
    }

    /**
     * Connect to the remote peer
     */
    protected abstract boolean doConnect(SocketAddress remoteAddress, SocketAddress localAddress) throws Exception;

    /**
     * Finish the connect
     */
    protected abstract void doFinishConnect() throws Exception;

    /**
     * Returns an off-heap copy of the specified {@link ByteBuf}, and releases the original one.
     * Note that this method does not create an off-heap copy if the allocation / deallocation cost is too high,
     * but just returns the original {@link ByteBuf}..
     */
    protected final ByteBuf newDirectBuffer(ByteBuf buf) {
        final int readableBytes = buf.readableBytes();
        if (readableBytes == 0) {
            ReferenceCountUtil.safeRelease(buf);
            return Unpooled.EMPTY_BUFFER;
        }

        final ByteBufAllocator alloc = alloc();
        if (alloc.isDirectBufferPooled()) {
            ByteBuf directBuf = alloc.directBuffer(readableBytes);
            directBuf.writeBytes(buf, buf.readerIndex(), readableBytes);
            ReferenceCountUtil.safeRelease(buf);
            return directBuf;
        }

        final ByteBuf directBuf = ByteBufUtil.threadLocalDirectBuffer();
        if (directBuf != null) {
            directBuf.writeBytes(buf, buf.readerIndex(), readableBytes);
            ReferenceCountUtil.safeRelease(buf);
            return directBuf;
        }

        // Allocating and deallocating an unpooled direct buffer is very expensive; give up.
        return buf;
    }

    /**
     * Returns an off-heap copy of the specified {@link ByteBuf}, and releases the specified holder.
     * The caller must ensure that the holder releases the original {@link ByteBuf} when the holder is released by
     * this method.  Note that this method does not create an off-heap copy if the allocation / deallocation cost is
     * too high, but just returns the original {@link ByteBuf}..
     */
    protected final ByteBuf newDirectBuffer(ReferenceCounted holder, ByteBuf buf) {
        final int readableBytes = buf.readableBytes();
        if (readableBytes == 0) {
            ReferenceCountUtil.safeRelease(holder);
            return Unpooled.EMPTY_BUFFER;
        }

        final ByteBufAllocator alloc = alloc();
        if (alloc.isDirectBufferPooled()) {
            ByteBuf directBuf = alloc.directBuffer(readableBytes);
            directBuf.writeBytes(buf, buf.readerIndex(), readableBytes);
            ReferenceCountUtil.safeRelease(holder);
            return directBuf;
        }

        final ByteBuf directBuf = ByteBufUtil.threadLocalDirectBuffer();
        if (directBuf != null) {
            directBuf.writeBytes(buf, buf.readerIndex(), readableBytes);
            ReferenceCountUtil.safeRelease(holder);
            return directBuf;
        }

        // Allocating and deallocating an unpooled direct buffer is very expensive; give up.
        if (holder != buf) {
            // Ensure to call holder.release() to give the holder a chance to release other resources than its content.
            buf.retain();
            ReferenceCountUtil.safeRelease(holder);
        }

        return buf;
    }

    @Override
    protected void doClose() throws Exception {
        ChannelPromise promise = connectPromise;
        if (promise != null) {
            // Use tryFailure() instead of setFailure() to avoid the race against cancel().
            promise.tryFailure(new ClosedChannelException());
            connectPromise = null;
        }

        ScheduledFuture<?> future = connectTimeoutFuture;
        if (future != null) {
            future.cancel(false);
            connectTimeoutFuture = null;
        }
    }
}<|MERGE_RESOLUTION|>--- conflicted
+++ resolved
@@ -22,6 +22,7 @@
 import io.netty.channel.AbstractChannel;
 import io.netty.channel.Channel;
 import io.netty.channel.ChannelException;
+import io.netty.channel.ChannelFuture;
 import io.netty.channel.ChannelFutureListener;
 import io.netty.channel.ChannelPromise;
 import io.netty.channel.ConnectTimeoutException;
@@ -33,6 +34,7 @@
 
 import java.io.IOException;
 import java.net.SocketAddress;
+import java.nio.channels.CancelledKeyException;
 import java.nio.channels.ClosedChannelException;
 import java.nio.channels.ConnectionPendingException;
 import java.nio.channels.SelectableChannel;
@@ -52,7 +54,12 @@
     protected final int readInterestOp;
     volatile SelectionKey selectionKey;
     boolean readPending;
-    private final Runnable clearReadPendingRunnable = this::clearReadPending0;
+    private final Runnable clearReadPendingRunnable = new Runnable() {
+        @Override
+        public void run() {
+            clearReadPending0();
+        }
+    };
 
     /**
      * The future of the current connection attempt.  If not null, subsequent
@@ -65,19 +72,12 @@
     /**
      * Create a new instance
      *
-<<<<<<< HEAD
      * @param parent            the parent {@link Channel} by which this instance was created. May be {@code null}
-     * @param eventLoop         the {@link EventLoop} to use for all I/O.
      * @param ch                the underlying {@link SelectableChannel} on which it operates
      * @param readInterestOp    the ops to set to receive data from the {@link SelectableChannel}
-=======
-     * @param parent         the parent {@link Channel} by which this instance was created. May be {@code null}
-     * @param ch             the underlying {@link SelectableChannel} on which it operates
-     * @param readInterestOp the ops to set to receive data from the {@link SelectableChannel}
->>>>>>> 45e3ea47
-     */
-    protected AbstractNioChannel(Channel parent, EventLoop eventLoop, SelectableChannel ch, int readInterestOp) {
-        super(parent, eventLoop);
+     */
+    protected AbstractNioChannel(Channel parent, SelectableChannel ch, int readInterestOp) {
+        super(parent);
         this.ch = ch;
         this.readInterestOp = readInterestOp;
         try {
@@ -110,6 +110,11 @@
         return ch;
     }
 
+    @Override
+    public NioEventLoop eventLoop() {
+        return (NioEventLoop) super.eventLoop();
+    }
+
     /**
      * Return the current {@link SelectionKey}
      */
@@ -138,7 +143,12 @@
             if (eventLoop.inEventLoop()) {
                 setReadPending0(readPending);
             } else {
-                eventLoop.execute(() -> setReadPending0(readPending));
+                eventLoop.execute(new Runnable() {
+                    @Override
+                    public void run() {
+                        setReadPending0(readPending);
+                    }
+                });
             }
         } else {
             // Best effort if we are not registered yet clear readPending.
@@ -248,23 +258,29 @@
                     // 支持连接超时机制
                     int connectTimeoutMillis = config().getConnectTimeoutMillis();
                     if (connectTimeoutMillis > 0) {
-                        connectTimeoutFuture = eventLoop().schedule(() -> {
-                            ChannelPromise connectPromise = AbstractNioChannel.this.connectPromise;
-                            ConnectTimeoutException cause =
-                                    new ConnectTimeoutException("connection timed out: " + remoteAddress);
-                            if (connectPromise != null && connectPromise.tryFailure(cause)) {
-                                close(voidPromise());
+                        connectTimeoutFuture = eventLoop().schedule(new Runnable() {
+                            @Override
+                            public void run() {
+                                ChannelPromise connectPromise = AbstractNioChannel.this.connectPromise;
+                                ConnectTimeoutException cause =
+                                        new ConnectTimeoutException("connection timed out: " + remoteAddress);
+                                if (connectPromise != null && connectPromise.tryFailure(cause)) {
+                                    close(voidPromise());
+                                }
                             }
                         }, connectTimeoutMillis, TimeUnit.MILLISECONDS);
                     }
 
-                    promise.addListener((ChannelFutureListener) future -> {
-                        if (future.isCancelled()) {
-                            if (connectTimeoutFuture != null) {
-                                connectTimeoutFuture.cancel(false);
+                    promise.addListener(new ChannelFutureListener() {
+                        @Override
+                        public void operationComplete(ChannelFuture future) throws Exception {
+                            if (future.isCancelled()) {
+                                if (connectTimeoutFuture != null) {
+                                    connectTimeoutFuture.cancel(false);
+                                }
+                                connectPromise = null;
+                                close(voidPromise());
                             }
-                            connectPromise = null;
-                            close(voidPromise());
                         }
                     });
                 }
@@ -294,7 +310,6 @@
                 // pipeline.read() -> tail.read() -> **** -> head.read() -> unsafe.beginRead() -> doBeginRead() ->
                 // real操作
                 pipeline().fireChannelActive();
-                readIfIsAutoRead();
             }
 
             // If a user cancelled the connection attempt, close the channel, which is followed by channelInactive().
@@ -366,26 +381,15 @@
     }
 
     @Override
-<<<<<<< HEAD
-    protected void doRegister() throws Exception {
-       eventLoop().unsafe().register(this);
-=======
     protected boolean isCompatible(EventLoop loop) {
         return loop instanceof NioEventLoop;
     }
 
-    /**
-     * 注册，绑定channel到selector
-     *
-     * @throws Exception
-     */
     @Override
     protected void doRegister() throws Exception {
         boolean selected = false;
-        for (; ; ) {
+        for (;;) {
             try {
-                // 将通道注册到选择器，并返回SelectionKey
-                // 注意，此时op为0，不会监听任何事件
                 selectionKey = javaChannel().register(eventLoop().unwrappedSelector(), 0, this);
                 return;
             } catch (CancelledKeyException e) {
@@ -401,22 +405,13 @@
                 }
             }
         }
->>>>>>> 45e3ea47
     }
 
     @Override
     protected void doDeregister() throws Exception {
-<<<<<<< HEAD
-        eventLoop().unsafe().deregister(this);
-=======
-        // 从多路复用器上取消SelectionKey
         eventLoop().cancel(selectionKey());
->>>>>>> 45e3ea47
-    }
-
-    /**
-     * 给SelectionKey绑定OP_READ
-     */
+    }
+
     @Override
     protected void doBeginRead() throws Exception {
         // Channel.read() or ChannelHandlerContext.read() was called
@@ -427,10 +422,8 @@
 
         readPending = true;
 
-        // 获取SelectionKey上注册的事件类型
         final int interestOps = selectionKey.interestOps();
         if ((interestOps & readInterestOp) == 0) {
-            // 判断没有注册OP_READ,就注册上
             selectionKey.interestOps(interestOps | readInterestOp);
         }
     }
