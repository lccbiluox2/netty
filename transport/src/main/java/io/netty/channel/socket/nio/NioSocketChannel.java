--- conflicted
+++ resolved
@@ -31,6 +31,7 @@
 import io.netty.channel.socket.ServerSocketChannel;
 import io.netty.channel.socket.SocketChannelConfig;
 import io.netty.util.concurrent.GlobalEventExecutor;
+import io.netty.util.internal.PlatformDependent;
 import io.netty.util.internal.SocketUtils;
 import io.netty.util.internal.UnstableApi;
 import io.netty.util.internal.logging.InternalLogger;
@@ -75,38 +76,32 @@
     /**
      * Create a new instance
      */
-    public NioSocketChannel(EventLoop eventLoop) {
-        this(eventLoop, DEFAULT_SELECTOR_PROVIDER);
+    public NioSocketChannel() {
+        this(DEFAULT_SELECTOR_PROVIDER);
     }
 
     /**
      * Create a new instance using the given {@link SelectorProvider}.
      */
-    public NioSocketChannel(EventLoop eventLoop, SelectorProvider provider) {
-        this(eventLoop, newSocket(provider));
+    public NioSocketChannel(SelectorProvider provider) {
+        this(newSocket(provider));
     }
 
     /**
      * Create a new instance using the given {@link SocketChannel}.
      */
-    public NioSocketChannel(EventLoop eventLoop, SocketChannel socket) {
-        this(null, eventLoop, socket);
+    public NioSocketChannel(SocketChannel socket) {
+        this(null, socket);
     }
 
     /**
      * Create a new instance
      *
-<<<<<<< HEAD
      * @param parent    the {@link Channel} which created this instance or {@code null} if it was created by the user
-     * @param eventLoop the {@link EventLoop} to use for IO.
      * @param socket    the {@link SocketChannel} which will be used
-=======
-     * @param parent the {@link Channel} which created this instance or {@code null} if it was created by the user
-     * @param socket the {@link SocketChannel} which will be used
->>>>>>> 45e3ea47
-     */
-    public NioSocketChannel(Channel parent, EventLoop eventLoop, SocketChannel socket) {
-        super(parent, eventLoop, socket);
+     */
+    public NioSocketChannel(Channel parent, SocketChannel socket) {
+        super(parent, socket);
         config = new NioSocketChannelConfig(this, socket.socket());
     }
 
@@ -163,7 +158,11 @@
     @UnstableApi
     @Override
     protected final void doShutdownOutput() throws Exception {
-        javaChannel().shutdownOutput();
+        if (PlatformDependent.javaVersion() >= 7) {
+            javaChannel().shutdownOutput();
+        } else {
+            javaChannel().socket().shutdownOutput();
+        }
     }
 
     @Override
@@ -177,7 +176,12 @@
         if (loop.inEventLoop()) {
             ((AbstractUnsafe) unsafe()).shutdownOutput(promise);
         } else {
-            loop.execute(() -> ((AbstractUnsafe) unsafe()).shutdownOutput(promise));
+            loop.execute(new Runnable() {
+                @Override
+                public void run() {
+                    ((AbstractUnsafe) unsafe()).shutdownOutput(promise);
+                }
+            });
         }
         return promise;
     }
@@ -198,7 +202,12 @@
         if (loop.inEventLoop()) {
             shutdownInput0(promise);
         } else {
-            loop.execute(() -> shutdownInput0(promise));
+            loop.execute(new Runnable() {
+                @Override
+                public void run() {
+                    shutdownInput0(promise);
+                }
+            });
         }
         return promise;
     }
@@ -214,8 +223,12 @@
         if (shutdownOutputFuture.isDone()) {
             shutdownOutputDone(shutdownOutputFuture, promise);
         } else {
-            shutdownOutputFuture.addListener((ChannelFutureListener) shutdownOutputFuture1 ->
-                    shutdownOutputDone(shutdownOutputFuture1, promise));
+            shutdownOutputFuture.addListener(new ChannelFutureListener() {
+                @Override
+                public void operationComplete(final ChannelFuture shutdownOutputFuture) throws Exception {
+                    shutdownOutputDone(shutdownOutputFuture, promise);
+                }
+            });
         }
         return promise;
     }
@@ -225,8 +238,12 @@
         if (shutdownInputFuture.isDone()) {
             shutdownDone(shutdownOutputFuture, shutdownInputFuture, promise);
         } else {
-            shutdownInputFuture.addListener((ChannelFutureListener) shutdownInputFuture1 ->
-                    shutdownDone(shutdownOutputFuture, shutdownInputFuture1, promise));
+            shutdownInputFuture.addListener(new ChannelFutureListener() {
+                @Override
+                public void operationComplete(ChannelFuture shutdownInputFuture) throws Exception {
+                    shutdownDone(shutdownOutputFuture, shutdownInputFuture, promise);
+                }
+            });
         }
     }
 
@@ -247,7 +264,6 @@
             promise.setSuccess();
         }
     }
-
     private void shutdownInput0(final ChannelPromise promise) {
         try {
             shutdownInput0();
@@ -258,7 +274,11 @@
     }
 
     private void shutdownInput0() throws Exception {
-        javaChannel().shutdownInput();
+        if (PlatformDependent.javaVersion() >= 7) {
+            javaChannel().shutdownInput();
+        } else {
+            javaChannel().socket().shutdownInput();
+        }
     }
 
     @Override
@@ -277,7 +297,11 @@
     }
 
     private void doBind0(SocketAddress localAddress) throws Exception {
-        SocketUtils.bind(javaChannel(), localAddress);
+        if (PlatformDependent.javaVersion() >= 7) {
+            SocketUtils.bind(javaChannel(), localAddress);
+        } else {
+            SocketUtils.bind(javaChannel().socket(), localAddress);
+        }
     }
 
     @Override
@@ -465,7 +489,6 @@
 
     private final class NioSocketChannelConfig extends DefaultSocketChannelConfig {
         private volatile int maxBytesPerGatheringWrite = Integer.MAX_VALUE;
-
         private NioSocketChannelConfig(NioSocketChannel channel, Socket javaSocket) {
             super(channel, javaSocket);
             calculateMaxBytesPerGatheringWrite();
@@ -485,7 +508,7 @@
 
         @Override
         public <T> boolean setOption(ChannelOption<T> option, T value) {
-            if (option instanceof NioChannelOption) {
+            if (PlatformDependent.javaVersion() >= 7 && option instanceof NioChannelOption) {
                 return NioChannelOption.setOption(jdkChannel(), (NioChannelOption<T>) option, value);
             }
             return super.setOption(option, value);
@@ -493,7 +516,7 @@
 
         @Override
         public <T> T getOption(ChannelOption<T> option) {
-            if (option instanceof NioChannelOption) {
+            if (PlatformDependent.javaVersion() >= 7 && option instanceof NioChannelOption) {
                 return NioChannelOption.getOption(jdkChannel(), (NioChannelOption<T>) option);
             }
             return super.getOption(option);
@@ -502,7 +525,10 @@
         @SuppressWarnings("unchecked")
         @Override
         public Map<ChannelOption<?>, Object> getOptions() {
-            return getOptions(super.getOptions(), NioChannelOption.getOptions(jdkChannel()));
+            if (PlatformDependent.javaVersion() >= 7) {
+                return getOptions(super.getOptions(), NioChannelOption.getOptions(jdkChannel()));
+            }
+            return super.getOptions();
         }
 
         void setMaxBytesPerGatheringWrite(int maxBytesPerGatheringWrite) {
